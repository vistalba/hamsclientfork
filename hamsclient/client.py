import pandas as pd
import geopy
import geopy.distance
from bs4 import BeautifulSoup
import json
import requests
import logging
import re


_LOGGER = logging.getLogger(__name__)

MS_BASE_URL = 'https://www.meteosuisse.admin.ch'
JSON_FORECAST_URL = 'https://app-prod-ws.meteoswiss-app.ch/v1/forecast?plz={}00&graph=false&warning=true'
MS_SEARCH_URL = 'https://www.meteosuisse.admin.ch/home/actualite/infos.html?ort={}&pageIndex=0&tab=search_tab'
CURRENT_CONDITION_URL= 'https://data.geo.admin.ch/ch.meteoschweiz.messwerte-aktuell/VQHA80.csv'
STATION_URL = "https://data.geo.admin.ch/ch.meteoschweiz.messnetz-automatisch/ch.meteoschweiz.messnetz-automatisch_fr.csv"
MS_24FORECAST_URL = "https://www.meteosuisse.admin.ch/product/output/forecast-chart/{}/fr/{}00.json"
MS_24FORECAST_REF = "https://www.meteosuisse.admin.ch//content/meteoswiss/fr/home.mobile.meteo-products--overview.html"

class meteoSwissClient():
    def __init__(self,displayName=None,postcode=None,station=None):
        _LOGGER.debug("MS Client INIT")
        self._postCode = postcode
        self._station = station
        self._name = displayName
        self._allStations = None
        self._condition = None
        self._forecast = None
        _LOGGER.debug("INIT meteoswiss client : name = %s station = %s postcode = %s"%(self._name,self._station,self._postCode))


    def get_data(self):
        self.get_forecast()
        self.get_current_condition()
        return  {"name": self._name,"forecast": self._forecast, "condition":self._condition}

    def get_24hforecast(self):
        _LOGGER.debug("Start update 24h forecast data")
        s = requests.Session()
        #Forcing headers to avoid 500 error when downloading file
        s.headers.update({"Accept":"text/html,application/xhtml+xml,application/xml;q=0.9,image/webp,*/*;q=0.8",
                    "Accept-Encoding":"gzip, deflate, sdch",'User-Agent': 'Mozilla/5.0 (X11; Linux x86_64) AppleWebKit/537.36 (KHTML, like Gecko) Chrome/1337 Safari/537.36'})
        searchUrl = MS_SEARCH_URL.format(self._postCode)
        _LOGGER.debug("Main URL : %s"%searchUrl)
        tmpSearch = s.get(searchUrl,timeout=10)

        soup = BeautifulSoup(tmpSearch.text,features="html.parser")
        widgetHtml = soup.find_all("section",{"id": "weather-widget"})
        jsonUrl = widgetHtml[0].get("data-json-url")
        jsonUrl = str(jsonUrl)
        version = jsonUrl.split('/')[5]
        forecastUrl = MS_24FORECAST_URL.format(version,self._postCode)
        _LOGGER.debug("Data URL : %s"%forecastUrl)
        s.headers.update({'referer': MS_24FORECAST_REF,"x-requested-with": "XMLHttpRequest","Accept": "application/json, text/javascript, */*; q=0.01","dnt": "1"})
        jsonData = s.get(forecastUrl,timeout=10)
        jsonData.encoding = "utf8"
        jsonDataTxt = jsonData.text

        jsonObj = json.loads(jsonDataTxt)

        self._forecast24 =  jsonObj
        _LOGGER.debug("End of 24 forecast udate")

    def get_forecast(self):
        _LOGGER.debug("Start update forecast data")
        s = requests.Session()
        #Forcing headers to avoid 500 error when downloading file
        s.headers.update({"Accept":"text/html,application/xhtml+xml,application/xml;q=0.9,image/webp,*/*;q=0.8",
                    "Accept-Encoding":"gzip, deflate, sdch",'User-Agent': 'Mozilla/5.0 (X11; Linux x86_64) AppleWebKit/537.36 (KHTML, like Gecko) Chrome/1337 Safari/537.36'})

        jsonUrl = JSON_FORECAST_URL.format(self._postCode)
        jsonData = s.get(jsonUrl,timeout=10)
        jsonDataTxt = jsonData.text

        jsonObj = json.loads(jsonDataTxt)

        self._forecast =  jsonObj
        _LOGGER.debug("End of forecast udate")

    def get_current_condition(self):
        _LOGGER.debug("Update current condition")
<<<<<<< HEAD
        data = pd.read_csv(CURRENT_CONDITION_URL,sep=';',header=0)
=======
        data = pd.read_csv(CURRENT_CONDITION_URL,sep=';')
>>>>>>> cdd5084e
        _LOGGER.debug("Get current condition for : %s"%self._station)
        stationData = data.loc[data['Station/Location'].str.contains(self._station)]
        stationData = stationData.to_dict('records')
        self._condition =  stationData

    def update(self):
        self.get_forecast()
        self.get_current_condition()

    def __get_all_stations(self):
        _LOGGER.debug("Getting all stations from : %s"%(STATION_URL))
        data = pd.read_csv(STATION_URL, sep=';', header=0, skipfooter=4, encoding='latin1', engine='python')
        stationList = {}
        for index, line in data.iterrows():
            stationData = {}
            stationData["code"] = line['Abr.']
            stationData["name"] = line['Station']
            stationData["lat"] = line['Latitude']
            stationData["lon"] = line['Longitude']
            stationData["altitude"] = line["Altitude station m. s. mer"]
            stationList[stationData["code"]] = stationData
        return stationList


    def get_closest_station(self,currentLat,currnetLon):
        if(self._allStations is None):
           self._allStations  = self.__get_all_stations()
        hPoint = geopy.Point(currentLat,currnetLon)
        data =[]
        for station in self._allStations:
            sPoint =geopy.Point("%s/%s" % (self._allStations[station]["lat"], self._allStations[station]["lon"]))
            distance = geopy.distance.distance(hPoint,sPoint)
            data += (distance.km,station),
            data.sort(key=lambda tup: tup[0])
        try:
            return data[0][1]
        except:
            _LOGGER.warning("Unable to get closest station for lat : %s lon : %s"%(currentLat,currnetLon))
            return None

    def get_station_name(self,stationId):
        if(self._allStations is None):
           self._allStations  = self.__get_all_stations()

        try:
            return self._allStations[stationId]['name']
        except:
            _LOGGER.warning("Unable to find station name for : %s"%(stationId))
            return None

    def getPostCode(self,lat,lon):
        s = requests.Session()
        lat=str(lat)
        lon=str(lon)
        s.headers.update({"Accept":"text/html,application/xhtml+xml,application/xml;q=0.9,image/webp,*/*;q=0.8",
                "Accept-Encoding":"gzip, deflate, sdch",'User-Agent': 'Mozilla/5.0 (X11; Linux x86_64) AppleWebKit/537.36 (KHTML, like Gecko) Chrome/1337 Safari/537.36'})
        geoData= s.get("https://nominatim.openstreetmap.org/reverse?format=jsonv2&lat="+lat+"&lon="+lon+"&zoom=18").text
        _LOGGER.debug("Got data from opensteetmap: %s"%(geoData))
        geoData = json.loads(geoData)
        try:
            return geoData["address"]["postcode"]
        except:
            _LOGGER.warning("Unable to get post code for location lat : %s lon : %s"%(lat,lon))
            return None

    def get_wind_bearing(self,val):
        lis = {
        "N":[0,11.25],
        "NNE":[11.25,33.75],
        "NE":[33.75,56.25],
        "ENE":[56.25,78.75],
        "E":[78.75,101.25],
        "ESE":[101.25,123.75],
        "SE":[123.75,146.25],
        "SSE":[146.25,168.75],
        "S":[168.75,191.25],
        "SSW":[191.25,213.75],
        "SW":[213.75,236.25],
        "WSW":[236.25,258.75],
        "W":[258.75,281.25],
        "WNW":[281.25,303.75],
        "NW":[303.75,326.25],
        "NNW":[326.25,348.75],
        }

        for it in lis:
            if( lis[it][0] <= float(val) <= lis[it][1]):
                return it
        return "N"
<<<<<<< HEAD
=======

                
# a = meteoSwissClient("Thun", "3604", "THU")
# a.get_forecast()
# a.get_current_condition()
# a.get_data()
>>>>>>> cdd5084e
<|MERGE_RESOLUTION|>--- conflicted
+++ resolved
@@ -80,11 +80,9 @@
 
     def get_current_condition(self):
         _LOGGER.debug("Update current condition")
-<<<<<<< HEAD
+
         data = pd.read_csv(CURRENT_CONDITION_URL,sep=';',header=0)
-=======
-        data = pd.read_csv(CURRENT_CONDITION_URL,sep=';')
->>>>>>> cdd5084e
+
         _LOGGER.debug("Get current condition for : %s"%self._station)
         stationData = data.loc[data['Station/Location'].str.contains(self._station)]
         stationData = stationData.to_dict('records')
@@ -174,12 +172,4 @@
             if( lis[it][0] <= float(val) <= lis[it][1]):
                 return it
         return "N"
-<<<<<<< HEAD
-=======
 
-                
-# a = meteoSwissClient("Thun", "3604", "THU")
-# a.get_forecast()
-# a.get_current_condition()
-# a.get_data()
->>>>>>> cdd5084e
