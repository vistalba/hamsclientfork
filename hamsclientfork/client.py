--- conflicted
+++ resolved
@@ -3,11 +3,8 @@
 import json
 import logging
 import requests  # type: ignore
-<<<<<<< HEAD
 import datetime
-=======
 import csv
->>>>>>> 7297c5ec
 
 from bs4 import BeautifulSoup
 from enum import Enum
@@ -290,8 +287,12 @@
 
     def get_current_condition(self):
         _LOGGER.debug("Update current condition")
-<<<<<<< HEAD
-        data = pd.read_csv(CURRENT_CONDITION_URL, sep=";", header=0)
+        with requests.get(CURRENT_CONDITION_URL) as response:
+            response.raise_for_status()
+            response.encoding = "iso_8859_1"
+            lines = response.text.split("\n")
+            csv_reader = csv.DictReader(lines, delimiter=";")
+            data = [row for row in csv_reader if row]
         conditions = {}
         condition_list = []
         for station in self._stations:
@@ -303,17 +304,6 @@
                 conditions[station] = stationData[0]
         self._condition = condition_list
         self._conditions = conditions
-=======
-        with requests.get(CURRENT_CONDITION_URL) as response:
-            response.encoding = 'iso_8859_1'
-            lines = response.text.split('\n')
-            csv_reader = csv.DictReader(lines, delimiter=';')
-            data = [row for row in csv_reader if row]
-
-        _LOGGER.debug("Get current condition for : %s" % self._station)
-        stationData = [row for row in data if row["Station/Location"].find(self._station) != -1]
-        self._condition = stationData
->>>>>>> 7297c5ec
 
     def update(self):
         self.get_forecast()
@@ -322,14 +312,17 @@
     def __get_all_stations(self) -> dict[str, Any]:
         _LOGGER.debug("Getting all stations from : %s" % (STATION_URL))
         with requests.get(STATION_URL) as response:
-            response.encoding = 'iso_8859_1'
-            lines = response.text.split('\n')
-            csv_reader = csv.DictReader(lines, delimiter=';')
+            response.encoding = "iso_8859_1"
+            lines = response.text.split("\n")
+            csv_reader = csv.DictReader(lines, delimiter=";")
             data = [row for row in csv_reader if row]
 
         stationList = {}
         for line in data:
-            if line["Type de station"] != STATION_TYPE_PRECIPITATION and line["Type de station"] != STATION_TYPE_WEATHER:
+            if (
+                line["Type de station"] != STATION_TYPE_PRECIPITATION
+                and line["Type de station"] != STATION_TYPE_WEATHER
+            ):
                 continue
             stationData = {}
             stationData["code"] = line["Abr."]
